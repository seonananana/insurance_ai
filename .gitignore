__pycache__/
*.pyc
.DS_Store
<<<<<<< HEAD
.env
back/.env

# Python cache
__pycache__/
*.pyc
.DS_Store
.env
=======
.envㄴ

# ---- Python / venv / cache ----
back/.venv/
**/__pycache__/
*.pyc
*.pyo
*.pyd
>>>>>>> 90341327
<|MERGE_RESOLUTION|>--- conflicted
+++ resolved
@@ -1,22 +1,32 @@
+# ---- Python cache / build ----
 __pycache__/
-*.pyc
-.DS_Store
-<<<<<<< HEAD
-.env
-back/.env
-
-# Python cache
-__pycache__/
-*.pyc
-.DS_Store
-.env
-=======
-.envㄴ
-
-# ---- Python / venv / cache ----
-back/.venv/
-**/__pycache__/
 *.pyc
 *.pyo
 *.pyd
->>>>>>> 90341327
+*.egg-info/
+build/
+dist/
+
+# ---- OS / IDE ----
+.DS_Store
+*.swp
+.vscode/
+.idea/
+
+# ---- Secrets / env ----
+.env
+.env.local
+.secrets/
+*.key
+
+# ---- Project generated files ----
+files/               # PDF 등 정적 산출물
+back/data/tmp/
+back/data/output/
+front/.streamlit/state.json
+
+# ---- Notebooks (optional) ----
+.ipynb_checkpoints/
+
+# ---- Node (if any) ----
+node_modules/